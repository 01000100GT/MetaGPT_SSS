--- conflicted
+++ resolved
@@ -164,15 +164,10 @@
         Returns:
             A list of ranked URLs.
         """
-<<<<<<< HEAD
         max_results = max_num_results or max(num_results * 2, 6)
         results = await self._search_urls(query, max_results=max_results)
-=======
-        max_results = max(num_results * 2, 6)
-        results = await self.search_engine.run(query, max_results=max_results, as_string=False)
         if len(results) == 0:
             return []
->>>>>>> 07d4be2d
         _results = "\n".join(f"{i}: {j}" for i, j in zip(range(max_results), results))
         time_stamp = datetime.now().strftime("%Y-%m-%d %H:%M:%S")
         prompt = COLLECT_AND_RANKURLS_PROMPT.format(topic=topic, query=query, results=_results, time_stamp=time_stamp)
