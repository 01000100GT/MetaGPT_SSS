--- conflicted
+++ resolved
@@ -28,18 +28,10 @@
         )
 
         rsp = await self._aask(reflection_prompt, system_msgs=[REFLECTION_SYSTEM_MSG])
-<<<<<<< HEAD
-        reflection = json.loads(CodeParser.parse_code(text=rsp))
-        if "```python" in reflection["improved_impl"]:
-            reflection["improved_impl"] = CodeParser.parse_code(text=reflection["improved_impl"], lang="python")
-
-        return reflection["improved_impl"]
-=======
         # reflection = json.loads(CodeParser.parse_code(block=None, text=rsp))
         # return reflection["improved_impl"]
         reflection = CodeParser.parse_code(block=None, text=rsp)
         return reflection
->>>>>>> 07d4be2d
 
     async def run(
         self,
