#!/usr/bin/env python
# -*- coding: utf-8 -*-
"""
@Time    : 2023/5/11 17:45
@Author  : alexanderwu
@File    : write_code_review.py
@Modified By: mashenquan, 2023/11/27. Following the think-act principle, solidify the task parameters when creating the
        WriteCode object, rather than passing them in when calling the run function.
"""
import asyncio
import os
from pathlib import Path
from typing import Optional

from pydantic import BaseModel, Field
from tenacity import retry, stop_after_attempt, wait_random_exponential

from metagpt.actions import WriteCode
from metagpt.actions.action import Action
from metagpt.logs import logger
from metagpt.schema import CodingContext, Document
from metagpt.tools.tool_registry import register_tool
from metagpt.utils.common import CodeParser, aread, awrite
from metagpt.utils.project_repo import ProjectRepo
from metagpt.utils.report import EditorReporter

PROMPT_TEMPLATE = """
# System
Role: You are a professional software engineer, and your main task is to review and revise the code. You need to ensure that the code conforms to the google-style standards, is elegantly designed and modularized, easy to read and maintain.
Language: Please use the same language as the user requirement, but the title and code should be still in English. For example, if the user speaks Chinese, the specific text of your answer should also be in Chinese.
ATTENTION: Use '##' to SPLIT SECTIONS, not '#'. Output format carefully referenced "Format example".

# Context
{context}

-----

## Code to be Reviewed: {filename}
```Code
{code}
```
"""

EXAMPLE_AND_INSTRUCTION = """

{format_example}


# Instruction: Based on the actual code, follow one of the "Code Review Format example".
- Note the code filename should be `{filename}`. Return the only ONE file `{filename}` under review.

## Code Review: Ordered List. Based on the "Code to be Reviewed", provide key, clear, concise, and specific answer. If any answer is no, explain how to fix it step by step.
1. Is the code implemented as per the requirements? If not, how to achieve it? Analyse it step by step.
2. Is the code logic completely correct? If there are errors, please indicate how to correct them.
3. Does the existing code follow the "Data structures and interfaces"?
4. Are all functions implemented? If there is no implementation, please indicate how to achieve it step by step.
5. Have all necessary pre-dependencies been imported? If not, indicate which ones need to be imported
6. Are methods from other files being reused correctly?

## Actions: Ordered List. Things that should be done after CR, such as implementing class A and function B

## Code Review Result: str. If the code doesn't have bugs, we don't need to rewrite it, so answer LGTM and stop. ONLY ANSWER LGTM/LBTM.
LGTM/LBTM

"""

FORMAT_EXAMPLE = """
-----

# Code Review Format example 1
## Code Review: {filename}
1. No, we should fix the logic of class A due to ...
2. ...
3. ...
4. No, function B is not implemented, ...
5. ...
6. ...

## Actions
1. Fix the `handle_events` method to update the game state only if a move is successful.
   ```python
   def handle_events(self):
       for event in pygame.event.get():
           if event.type == pygame.QUIT:
               return False
           if event.type == pygame.KEYDOWN:
               moved = False
               if event.key == pygame.K_UP:
                   moved = self.game.move('UP')
               elif event.key == pygame.K_DOWN:
                   moved = self.game.move('DOWN')
               elif event.key == pygame.K_LEFT:
                   moved = self.game.move('LEFT')
               elif event.key == pygame.K_RIGHT:
                   moved = self.game.move('RIGHT')
               if moved:
                   # Update the game state only if a move was successful
                   self.render()
       return True
   ```
2. Implement function B

## Code Review Result
LBTM

-----

# Code Review Format example 2
## Code Review: {filename}
1. Yes.
2. Yes.
3. Yes.
4. Yes.
5. Yes.
6. Yes.

## Actions
pass

## Code Review Result
LGTM

-----
"""

REWRITE_CODE_TEMPLATE = """
<<<<<<< HEAD
# Instruction: rewrite code based on the Code Review and Actions
## Rewrite Code: CodeBlock. If it still has some bugs, rewrite {filename} using a Markdown code block, with the filename docstring preceding the code block. Do your utmost to optimize THIS SINGLE FILE. Return all completed codes and prohibit the return of unfinished codes.
```python
=======
# Instruction: rewrite the `{filename}` based on the Code Review and Actions
## Rewrite Code: CodeBlock. If it still has some bugs, rewrite {filename} with triple quotes. Do your utmost to optimize THIS SINGLE FILE. Return all completed codes and prohibit the return of unfinished codes.
```Code
>>>>>>> 07d4be2d
## {filename}
...
```
or
```javascript
// {filename}
...
```
"""


class WriteCodeReview(Action):
    name: str = "WriteCodeReview"
    i_context: CodingContext = Field(default_factory=CodingContext)
    repo: Optional[ProjectRepo] = Field(default=None, exclude=True)
    input_args: Optional[BaseModel] = Field(default=None, exclude=True)

    @retry(wait=wait_random_exponential(min=1, max=60), stop=stop_after_attempt(6))
    async def write_code_review_and_rewrite(self, context_prompt, cr_prompt, doc):
        filename = doc.filename
        cr_rsp = await self._aask(context_prompt + cr_prompt)
        result = CodeParser.parse_block("Code Review Result", cr_rsp)
        if "LGTM" in result:
            return result, None

        # if LBTM, rewrite code
        async with EditorReporter(enable_llm_stream=True) as reporter:
            await reporter.async_report(
                {"type": "code", "filename": filename, "src_path": doc.root_relative_path}, "meta"
            )
            rewrite_prompt = f"{context_prompt}\n{cr_rsp}\n{REWRITE_CODE_TEMPLATE.format(filename=filename)}"
            code_rsp = await self._aask(rewrite_prompt)
            code = CodeParser.parse_code(text=code_rsp)
            doc.content = code
            await reporter.async_report(doc, "document")
        return result, code

    async def run(self, *args, **kwargs) -> CodingContext:
        iterative_code = self.i_context.code_doc.content
        k = self.context.config.code_validate_k_times or 1

        for i in range(k):
            format_example = FORMAT_EXAMPLE.format(filename=self.i_context.code_doc.filename)
            task_content = self.i_context.task_doc.content if self.i_context.task_doc else ""
            code_context = await WriteCode.get_codes(
                self.i_context.task_doc,
                exclude=self.i_context.filename,
                project_repo=self.repo,
                use_inc=self.config.inc,
            )

            ctx_list = [
                "## System Design\n" + str(self.i_context.design_doc) + "\n",
                "## Task\n" + task_content + "\n",
                "## Code Files\n" + code_context + "\n",
            ]
            if self.config.inc:
                requirement_doc = await Document.load(filename=self.input_args.requirements_filename)
                insert_ctx_list = [
                    "## User New Requirements\n" + str(requirement_doc) + "\n",
                    "## Code Plan And Change\n" + str(self.i_context.code_plan_and_change_doc) + "\n",
                ]
                ctx_list = insert_ctx_list + ctx_list

            context_prompt = PROMPT_TEMPLATE.format(
                context="\n".join(ctx_list),
                code=iterative_code,
                filename=self.i_context.code_doc.filename,
            )
            cr_prompt = EXAMPLE_AND_INSTRUCTION.format(
                format_example=format_example,
                filename=self.i_context.code_doc.filename,
            )
            len1 = len(iterative_code) if iterative_code else 0
            len2 = len(self.i_context.code_doc.content) if self.i_context.code_doc.content else 0
            logger.info(
                f"Code review and rewrite {self.i_context.code_doc.filename}: {i + 1}/{k} | len(iterative_code)={len1}, "
                f"len(self.i_context.code_doc.content)={len2}"
            )
            result, rewrited_code = await self.write_code_review_and_rewrite(
                context_prompt, cr_prompt, self.i_context.code_doc
            )
            if "LBTM" in result:
                iterative_code = rewrited_code
            elif "LGTM" in result:
                self.i_context.code_doc.content = iterative_code
                return self.i_context
        # code_rsp = await self._aask_v1(prompt, "code_rsp", OUTPUT_MAPPING)
        # self._save(context, filename, code)
        # 如果rewrited_code是None（原code perfect），那么直接返回code
        self.i_context.code_doc.content = iterative_code
        return self.i_context


@register_tool(include_functions=["run"])
class ValidateAndRewriteCode(Action):
    """According to the design and task documents, validate the code to ensure it is complete and correct."""

    name: str = "ValidateAndRewriteCode"

    async def run(
        self,
        code_path: str,
        system_design_input: str = "",
        project_schedule_input: str = "",
        code_validate_k_times: int = 2,
    ) -> str:
        """Validates the provided code based on the accompanying system design and project schedule documentation, return the complete and correct code.

        Read the code from code_path, and write the final code to code_path.
        If both system_design_input and project_schedule_input are absent, it will return and do nothing.

        Args:
            code_path (str): The file path of the code snippet to be validated. This should be a string containing the path to the source code file.
            system_design_input (str): Content or file path of the design document associated with the code. This should describe the system architecture, used in the code. It helps provide context for the validation process.
            project_schedule_input (str): Content or file path of the task document describing what the code is intended to accomplish. This should outline the functional requirements or objectives of the code.
            code_validate_k_times (int, optional): The number of iterations for validating and potentially rewriting the code. Defaults to 2.

        Returns:
            str: The potentially corrected or approved code after validation.

        Example Usage:
            # Example of how to call the run method with a code snippet and documentation
            await ValidateAndRewriteCode().run(
                code_path="/tmp/game.js",
                system_design_input="/tmp/system_design.json",
                project_schedule_input="/tmp/project_task_list.json"
            )
        """
        if not system_design_input and not project_schedule_input:
            logger.info(
                "Both `system_design_input` and `project_schedule_input` are absent, ValidateAndRewriteCode will do nothing."
            )
            return

        code, design_doc, task_doc = await asyncio.gather(
            aread(code_path), self._try_aread(system_design_input), self._try_aread(project_schedule_input)
        )
        code_doc = self._create_code_doc(code_path=code_path, code=code)
        review_action = WriteCodeReview(i_context=CodingContext(filename=code_doc.filename))

        context = "\n".join(
            [
                "## System Design\n" + design_doc + "\n",
                "## Task\n" + task_doc + "\n",
            ]
        )

        for i in range(code_validate_k_times):
            context_prompt = PROMPT_TEMPLATE.format(context=context, code=code, filename=code_path)
            cr_prompt = EXAMPLE_AND_INSTRUCTION.format(
                format_example=FORMAT_EXAMPLE.format(filename=code_path),
            )
            logger.info(f"The {i+1}th time to CodeReview: {code_path}.")
            result, rewrited_code = await review_action.write_code_review_and_rewrite(
                context_prompt, cr_prompt, doc=code_doc
            )

            if "LBTM" in result:
                code = rewrited_code
            elif "LGTM" in result:
                break

        await awrite(filename=code_path, data=code)

        return (
            f"The review and rewriting of the code in the file '{os.path.basename(code_path)}' has been completed."
            + code
        )

    @staticmethod
    async def _try_aread(input: str) -> str:
        """Try to read from the path if it's a file; return input directly if not."""

        if os.path.exists(input):
            return await aread(input)

        return input

    @staticmethod
    def _create_code_doc(code_path: str, code: str) -> Document:
        """Create a Document to represent the code doc."""

        path = Path(code_path)

        return Document(root_path=str(path.parent), filename=path.name, content=code)<|MERGE_RESOLUTION|>--- conflicted
+++ resolved
@@ -124,15 +124,9 @@
 """
 
 REWRITE_CODE_TEMPLATE = """
-<<<<<<< HEAD
-# Instruction: rewrite code based on the Code Review and Actions
+# Instruction: rewrite the `{filename}` based on the Code Review and Actions
 ## Rewrite Code: CodeBlock. If it still has some bugs, rewrite {filename} using a Markdown code block, with the filename docstring preceding the code block. Do your utmost to optimize THIS SINGLE FILE. Return all completed codes and prohibit the return of unfinished codes.
 ```python
-=======
-# Instruction: rewrite the `{filename}` based on the Code Review and Actions
-## Rewrite Code: CodeBlock. If it still has some bugs, rewrite {filename} with triple quotes. Do your utmost to optimize THIS SINGLE FILE. Return all completed codes and prohibit the return of unfinished codes.
-```Code
->>>>>>> 07d4be2d
 ## {filename}
 ...
 ```
