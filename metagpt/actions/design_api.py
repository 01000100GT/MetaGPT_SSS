--- conflicted
+++ resolved
@@ -14,7 +14,6 @@
 
 from metagpt.actions import Action, ActionOutput
 from metagpt.config import CONFIG
-<<<<<<< HEAD
 from metagpt.const import (
     DATA_API_DESIGN_FILE_REPO,
     PRDS_FILE_REPO,
@@ -22,8 +21,6 @@
     SYSTEM_DESIGN_FILE_REPO,
     SYSTEM_DESIGN_PDF_FILE_REPO,
 )
-=======
->>>>>>> 5b5d6d92
 from metagpt.logs import logger
 from metagpt.schema import Document, Documents
 from metagpt.utils.common import CodeParser
@@ -199,7 +196,6 @@
             "clearly and in detail."
         )
 
-<<<<<<< HEAD
     async def run(self, with_messages, format=CONFIG.prompt_format):
         # Use `git diff` to identify which PRD documents have been modified in the `docs/prds` directory.
         prds_file_repo = CONFIG.git_repo.new_file_repository(PRDS_FILE_REPO)
@@ -230,67 +226,76 @@
         # leaving room for global optimization in subsequent steps.
         return ActionOutput(content=changed_files.json(), instruct_content=changed_files)
 
+    # =======
+    # def recreate_workspace(self, workspace: Path):
+    #     try:
+    #         shutil.rmtree(workspace)
+    #     except FileNotFoundError:
+    #         pass  # Folder does not exist, but we don't care
+    #     workspace.mkdir(parents=True, exist_ok=True)
+
+    # async def _save_prd(self, docs_path, resources_path, context):
+    #     prd_file = docs_path / "prd.md"
+    #     if context[-1].instruct_content and context[-1].instruct_content.dict()["Competitive Quadrant Chart"]:
+    #         quadrant_chart = context[-1].instruct_content.dict()["Competitive Quadrant Chart"]
+    #         await mermaid_to_file(quadrant_chart, resources_path / "competitive_analysis")
+    #
+    #     if context[-1].instruct_content:
+    #         logger.info(f"Saving PRD to {prd_file}")
+    #         prd_file.write_text(context[-1].instruct_content.json(ensure_ascii=False), encoding='utf-8')
+
+    # async def _save_system_design(self, docs_path, resources_path, system_design):
+    #     data_api_design = system_design.instruct_content.dict()[
+    #         "Data structures and interfaces"
+    #     ]  # CodeParser.parse_code(block="Data structures and interfaces", text=content)
+    #     seq_flow = system_design.instruct_content.dict()[
+    #         "Program call flow"
+    #     ]  # CodeParser.parse_code(block="Program call flow", text=content)
+    #     await mermaid_to_file(data_api_design, resources_path / "data_api_design")
+    #     await mermaid_to_file(seq_flow, resources_path / "seq_flow")
+    #     system_design_file = docs_path / "system_design.md"
+    #     logger.info(f"Saving System Designs to {system_design_file}")
+    #     system_design_file.write_text(system_design.instruct_content.json(ensure_ascii=False), encoding='utf-8')
+
+    # async def _save(self, context, system_design):
+    #     if isinstance(system_design, ActionOutput):
+    #         project_name = system_design.instruct_content.dict()["project_name"]
+    #     else:
+    #         project_name = CodeParser.parse_str(block="project_name", text=system_design)
+    #     workspace = CONFIG.workspace_path / project_name
+    #     self.recreate_workspace(workspace)
+    #     docs_path = workspace / "docs"
+    #     resources_path = workspace / "resources"
+    #     docs_path.mkdir(parents=True, exist_ok=True)
+    #     resources_path.mkdir(parents=True, exist_ok=True)
+    #     await self._save_prd(docs_path, resources_path, context)
+    #     await self._save_system_design(docs_path, resources_path, system_design)
+
+    #    async def run(self, context, format=CONFIG.prompt_format):
+
     async def _new_system_design(self, context, format=CONFIG.prompt_format):
-=======
-    def recreate_workspace(self, workspace: Path):
-        try:
-            shutil.rmtree(workspace)
-        except FileNotFoundError:
-            pass  # Folder does not exist, but we don't care
-        workspace.mkdir(parents=True, exist_ok=True)
-
-    async def _save_prd(self, docs_path, resources_path, context):
-        prd_file = docs_path / "prd.md"
-        if context[-1].instruct_content and context[-1].instruct_content.dict()["Competitive Quadrant Chart"]:
-            quadrant_chart = context[-1].instruct_content.dict()["Competitive Quadrant Chart"]
-            await mermaid_to_file(quadrant_chart, resources_path / "competitive_analysis")
-
-        if context[-1].instruct_content:
-            logger.info(f"Saving PRD to {prd_file}")
-            prd_file.write_text(context[-1].instruct_content.json(ensure_ascii=False), encoding='utf-8')
-
-    async def _save_system_design(self, docs_path, resources_path, system_design):
-        data_api_design = system_design.instruct_content.dict()[
-            "Data structures and interfaces"
-        ]  # CodeParser.parse_code(block="Data structures and interfaces", text=content)
-        seq_flow = system_design.instruct_content.dict()[
-            "Program call flow"
-        ]  # CodeParser.parse_code(block="Program call flow", text=content)
-        await mermaid_to_file(data_api_design, resources_path / "data_api_design")
-        await mermaid_to_file(seq_flow, resources_path / "seq_flow")
-        system_design_file = docs_path / "system_design.md"
-        logger.info(f"Saving System Designs to {system_design_file}")
-        system_design_file.write_text(system_design.instruct_content.json(ensure_ascii=False), encoding='utf-8')
-
-    async def _save(self, context, system_design):
-        if isinstance(system_design, ActionOutput):
-            project_name = system_design.instruct_content.dict()["project_name"]
-        else:
-            project_name = CodeParser.parse_str(block="project_name", text=system_design)
-        workspace = CONFIG.workspace_path / project_name
-        self.recreate_workspace(workspace)
-        docs_path = workspace / "docs"
-        resources_path = workspace / "resources"
-        docs_path.mkdir(parents=True, exist_ok=True)
-        resources_path.mkdir(parents=True, exist_ok=True)
-        await self._save_prd(docs_path, resources_path, context)
-        await self._save_system_design(docs_path, resources_path, system_design)
-
-    async def run(self, context, format=CONFIG.prompt_format):
->>>>>>> 5b5d6d92
         prompt_template, format_example = get_template(templates, format)
         prompt = prompt_template.format(context=context, format_example=format_example)
         # system_design = await self._aask(prompt)
         system_design = await self._aask_v1(prompt, "system_design", OUTPUT_MAPPING, format=format)
-<<<<<<< HEAD
-        # fix Python package name, we can't system_design.instruct_content.python_package_name = "xxx" since "Python
-        # package name" contain space, have to use setattr
+
+        # fix project_name, we can't system_design.instruct_content.python_package_name = "xxx" since "project_name"
+        # contain space, have to use setattr
         setattr(
             system_design.instruct_content,
-            "Python package name",
-            system_design.instruct_content.dict()["Python package name"].strip().strip("'").strip('"'),
+            "project_name",
+            system_design.instruct_content.dict()["project_name"].strip().strip("'").strip('"'),
         )
         await self._rename_workspace(system_design)
+        # =======
+        #         # fix project_name, we can't system_design.instruct_content.python_package_name = "xxx" since "project_name" contain space, have to use setattr
+        #         # setattr(
+        #         #     system_design.instruct_content,
+        #         #     "project_name",
+        #         #     system_design.instruct_content.dict()["project_name"].strip().strip("'").strip('"'),
+        #         # )
+        #         await self._save(context, system_design)
+        # >>>>>>> feature/geekan_cli_etc
         return system_design
 
     async def _merge(self, prd_doc, system_design_doc, format=CONFIG.prompt_format):
@@ -300,10 +305,10 @@
         # package name" contain space, have to use setattr
         setattr(
             system_design.instruct_content,
-            "Python package name",
-            system_design.instruct_content.dict()["Python package name"].strip().strip("'").strip('"'),
+            "project_name",
+            system_design.instruct_content.dict()["project_name"].strip().strip("'").strip('"'),
         )
-        system_design_doc.content = system_design.instruct_content.json()
+        system_design_doc.content = system_design.instruct_content.json(ensure_ascii=False)
         return system_design_doc
 
     @staticmethod
@@ -312,9 +317,9 @@
             return
 
         if isinstance(system_design, ActionOutput):
-            ws_name = system_design.instruct_content.dict()["Python package name"]
+            ws_name = system_design.instruct_content.dict()["project_name"]
         else:
-            ws_name = CodeParser.parse_str(block="Python package name", text=system_design)
+            ws_name = CodeParser.parse_str(block="project_name", text=system_design)
         CONFIG.git_repo.rename_root(ws_name)
 
     async def _update_system_design(self, filename, prds_file_repo, system_design_file_repo) -> Document:
@@ -323,7 +328,9 @@
         if not old_system_design_doc:
             system_design = await self._new_system_design(context=prd.content)
             doc = Document(
-                root_path=SYSTEM_DESIGN_FILE_REPO, filename=filename, content=system_design.instruct_content.json()
+                root_path=SYSTEM_DESIGN_FILE_REPO,
+                filename=filename,
+                content=system_design.instruct_content.json(ensure_ascii=False),
             )
         else:
             doc = await self._merge(prd_doc=prd, system_design_doc=old_system_design_doc)
@@ -362,14 +369,4 @@
     @staticmethod
     async def _save_mermaid_file(data: str, pathname: Path):
         pathname.parent.mkdir(parents=True, exist_ok=True)
-        await mermaid_to_file(data, pathname)
-=======
-        # fix project_name, we can't system_design.instruct_content.python_package_name = "xxx" since "project_name" contain space, have to use setattr
-        # setattr(
-        #     system_design.instruct_content,
-        #     "project_name",
-        #     system_design.instruct_content.dict()["project_name"].strip().strip("'").strip('"'),
-        # )
-        await self._save(context, system_design)
-        return system_design
->>>>>>> 5b5d6d92
+        await mermaid_to_file(data, pathname)