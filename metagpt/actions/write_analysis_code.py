# -*- encoding: utf-8 -*-
"""
@Date    :   2023/11/20 13:19:39
@Author  :   orange-crow
@File    :   write_code_v2.py
"""
from typing import Dict, List, Union, Tuple

import yaml

from metagpt.actions import Action
from metagpt.logs import logger
from metagpt.prompts.ml_engineer import (
    TOOL_RECOMMENDATION_PROMPT,
    SELECT_FUNCTION_TOOLS,
    CODE_GENERATOR_WITH_TOOLS,
    TOOL_USAGE_PROMPT,
    ML_SPECIFIC_PROMPT,
    ML_MODULE_MAP,
    GENERATE_CODE_PROMPT,
)
from metagpt.schema import Message, Plan
from metagpt.utils.common import create_func_config, remove_comments


class BaseWriteAnalysisCode(Action):
<<<<<<< HEAD
    DEFAULT_SYSTEM_MSG = """You are Code Interpreter, a world-class programmer that can complete any goal by executing code. Strictly follow the plan and generate code step by step. Each step of the code will be executed on the user's machine, and the user will provide the code execution results to you."""  # prompt reference: https://github.com/KillianLucas/open-interpreter/blob/v0.1.4/interpreter/system_message.txt
    REUSE_CODE_INSTRUCTION = """ATTENTION: DONT include codes from previous tasks in your current code block, include new codes only, DONT repeat codes!"""
    
=======
    async def run(self, context: List[Message], plan: Plan = None) -> str:
        """Run of a code writing action, used in data analysis or modeling

        Args:
            context (List[Message]): Action output history, source action denoted by Message.cause_by
            plan (Plan, optional): Overall plan. Defaults to None.
            task_guide (str, optional): suggested step breakdown for the current task. Defaults to "".

        Returns:
            str: The code string.
        """


class WriteCodeByGenerate(BaseWriteAnalysisCode):
    """Write code fully by generation"""
    DEFAULT_SYSTEM_MSG = """You are Code Interpreter, a world-class programmer that can complete any goal by executing code. Strictly follow the plan and generate code step by step. Each step of the code will be executed on the user's machine, and the user will provide the code execution results to you.**Notice: The code for the next step depends on the code for the previous step. Must reuse variables in the lastest other code directly, dont creat it again, it is very import for you. Use !pip install in a standalone block to install missing packages.**""" # prompt reference: https://github.com/KillianLucas/open-interpreter/blob/v0.1.4/interpreter/system_message.txt
    # REUSE_CODE_INSTRUCTION = """ATTENTION: DONT include codes from previous tasks in your current code block, include new codes only, DONT repeat codes!"""

    def __init__(self, name: str = "", context=None, llm=None) -> str:
        super().__init__(name, context, llm)

>>>>>>> e50ede50
    def process_msg(self, prompt: Union[str, List[Dict], Message, List[Message]], system_msg: str = None):
        default_system_msg = system_msg or self.DEFAULT_SYSTEM_MSG
        # 全部转成list
        if not isinstance(prompt, list):
            prompt = [prompt]
        assert isinstance(prompt, list)
        # 转成list[dict]
        messages = []
        for p in prompt:
            if isinstance(p, str):
                messages.append({"role": "user", "content": p})
            elif isinstance(p, dict):
                messages.append(p)
            elif isinstance(p, Message):
                if isinstance(p.content, str):
                    messages.append(p.to_dict())
                elif isinstance(p.content, dict) and "code" in p.content:
                    messages.append(p.content["code"])
        
        # 添加默认的提示词
        if (
                default_system_msg not in messages[0]["content"]
                and messages[0]["role"] != "system"
        ):
            messages.insert(0, {"role": "system", "content": default_system_msg})
        elif (
                default_system_msg not in messages[0]["content"]
                and messages[0]["role"] == "system"
        ):
            messages[0] = {
                "role": "system",
                "content": messages[0]["content"] + default_system_msg,
            }
        return messages
    
    async def run(
            self, context: List[Message], plan: Plan = None, code_steps: str = ""
    ) -> str:
        """Run of a code writing action, used in data analysis or modeling

        Args:
            context (List[Message]): Action output history, source action denoted by Message.cause_by
            plan (Plan, optional): Overall plan. Defaults to None.
            code_steps (str, optional): suggested step breakdown for the current task. Defaults to "".

        Returns:
            str: The code string.
        """


class WriteCodeByGenerate(BaseWriteAnalysisCode):
    """Write code fully by generation"""
    
    def __init__(self, name: str = "", context=None, llm=None) -> str:
        super().__init__(name, context, llm)
    
    async def run(
<<<<<<< HEAD
            self,
            context: [List[Message]],
            plan: Plan = None,
            code_steps: str = "",
            system_msg: str = None,
            **kwargs,
=======
        self,
        context: [List[Message]],
        plan: Plan = None,
        system_msg: str = None,
        **kwargs,
>>>>>>> e50ede50
    ) -> str:
        context.append(Message(content=self.REUSE_CODE_INSTRUCTION, role="user"))
        prompt = self.process_msg(context, system_msg)
        code_content = await self.llm.aask_code(prompt, **kwargs)
        return code_content["code"]


class WriteCodeWithTools(BaseWriteAnalysisCode):
    """Write code with help of local available tools. Choose tools first, then generate code to use the tools"""
    
    def __init__(self, name: str = "", context=None, llm=None, schema_path=None):
        super().__init__(name, context, llm)
        self.schema_path = schema_path
        self.available_tools = {}
        
        if self.schema_path is not None:
            self._load_tools(schema_path)
    
    def _load_tools(self, schema_path):
        """Load tools from yaml file"""
        yml_files = schema_path.glob("*.yml")
        for yml_file in yml_files:
            module = yml_file.stem
            with open(yml_file, "r", encoding="utf-8") as f:
                self.available_tools[module] = yaml.safe_load(f)
    
    def _parse_recommend_tools(self, module: str, recommend_tools: list) -> dict:
        """
        Parses and validates a list of recommended tools, and retrieves their schema from registry.

        Args:
            module (str): The module name for querying tools in the registry.
            recommend_tools (list): A list of recommended tools.

        Returns:
            dict: A dict of valid tool schemas.
        """
        valid_tools = []
        available_tools = self.available_tools[module].keys()
        for tool in recommend_tools:
            if tool in available_tools:
                valid_tools.append(tool)
        
        tool_catalog = {tool: self.available_tools[module][tool] for tool in valid_tools}
        return tool_catalog
    
    async def _tool_recommendation(
            self,
            task: str,
            code_steps: str,
            available_tools: dict,
    ) -> list:
        """
        Recommend tools for the specified task.

        Args:
            task (str): the task to recommend tools for
            code_steps (str): the code steps to generate the full code for the task
            available_tools (dict): the available tools description

        Returns:
            list: recommended tools for the specified task
        """
        prompt = TOOL_RECOMMENDATION_PROMPT.format(
            current_task=task,
            code_steps=code_steps,
            available_tools=available_tools,
        )
        tool_config = create_func_config(SELECT_FUNCTION_TOOLS)
        rsp = await self.llm.aask_code(prompt, **tool_config)
        recommend_tools = rsp["recommend_tools"]
        return recommend_tools
    
    async def run(
<<<<<<< HEAD
            self,
            context: List[Message],
            plan: Plan = None,
            code_steps: str = "",
            column_info: str = "",
            **kwargs,
    ) -> Tuple[List[Message], str]:
        task_type = plan.current_task.task_type
        available_tools = self.available_tools.get(task_type, {})
=======
        self,
        context: List[Message],
        plan: Plan = None,
        data_desc: str = "",
    ) -> str:
        task_type = plan.current_task.task_type
        task = plan.current_task.instruction
        code_steps = plan.current_task.code_steps
        available_tools = registry.get_all_schema_by_module(task_type)
        available_tools = [
            {k: tool[k] for k in ["name", "description"] if k in tool}
            for tool in available_tools
        ]
        code_steps = "\n".join(
            [f"Step {step.strip()}" for step in code_steps.split("\n")]
        )

        recommend_tools = await self._tool_recommendation(
            task, code_steps, available_tools
        )
        recommend_tools, tool_catalog = self._parse_recommend_tools(task_type, recommend_tools)
        logger.info(f"Recommended tools for every steps: {recommend_tools}")

>>>>>>> e50ede50
        special_prompt = ML_SPECIFIC_PROMPT.get(task_type, "")
        
        finished_tasks = plan.get_finished_tasks()
        code_context = [remove_comments(task.code) for task in finished_tasks]
        code_context = "\n\n".join(code_context)
        
        if len(available_tools) > 0:
            available_tools = {k: v["description"] for k, v in available_tools.items()}
            
            recommend_tools = await self._tool_recommendation(
                plan.current_task.instruction,
                code_steps,
                available_tools
            )
            tool_catalog = self._parse_recommend_tools(task_type, recommend_tools)
            logger.info(f"Recommended tools: \n{recommend_tools}")
            
            module_name = ML_MODULE_MAP[task_type]
            
            prompt = TOOL_USAGE_PROMPT.format(
                user_requirement=plan.goal,
                history_code=code_context,
                current_task=plan.current_task.instruction,
                column_info=column_info,
                special_prompt=special_prompt,
                code_steps=code_steps,
                module_name=module_name,
                tool_catalog=tool_catalog,
            )
        
        
        else:
            prompt = GENERATE_CODE_PROMPT.format(
                user_requirement=plan.goal,
                history_code=code_context,
                current_task=plan.current_task.instruction,
                column_info=column_info,
                special_prompt=special_prompt,
                code_steps=code_steps,
            )
        
        tool_config = create_func_config(CODE_GENERATOR_WITH_TOOLS)
        rsp = await self.llm.aask_code(prompt, **tool_config)
        context = [Message(content=prompt, role="user")]
        return context, rsp["code"]<|MERGE_RESOLUTION|>--- conflicted
+++ resolved
@@ -24,33 +24,9 @@
 
 
 class BaseWriteAnalysisCode(Action):
-<<<<<<< HEAD
     DEFAULT_SYSTEM_MSG = """You are Code Interpreter, a world-class programmer that can complete any goal by executing code. Strictly follow the plan and generate code step by step. Each step of the code will be executed on the user's machine, and the user will provide the code execution results to you."""  # prompt reference: https://github.com/KillianLucas/open-interpreter/blob/v0.1.4/interpreter/system_message.txt
     REUSE_CODE_INSTRUCTION = """ATTENTION: DONT include codes from previous tasks in your current code block, include new codes only, DONT repeat codes!"""
-    
-=======
-    async def run(self, context: List[Message], plan: Plan = None) -> str:
-        """Run of a code writing action, used in data analysis or modeling
-
-        Args:
-            context (List[Message]): Action output history, source action denoted by Message.cause_by
-            plan (Plan, optional): Overall plan. Defaults to None.
-            task_guide (str, optional): suggested step breakdown for the current task. Defaults to "".
-
-        Returns:
-            str: The code string.
-        """
-
-
-class WriteCodeByGenerate(BaseWriteAnalysisCode):
-    """Write code fully by generation"""
-    DEFAULT_SYSTEM_MSG = """You are Code Interpreter, a world-class programmer that can complete any goal by executing code. Strictly follow the plan and generate code step by step. Each step of the code will be executed on the user's machine, and the user will provide the code execution results to you.**Notice: The code for the next step depends on the code for the previous step. Must reuse variables in the lastest other code directly, dont creat it again, it is very import for you. Use !pip install in a standalone block to install missing packages.**""" # prompt reference: https://github.com/KillianLucas/open-interpreter/blob/v0.1.4/interpreter/system_message.txt
-    # REUSE_CODE_INSTRUCTION = """ATTENTION: DONT include codes from previous tasks in your current code block, include new codes only, DONT repeat codes!"""
-
-    def __init__(self, name: str = "", context=None, llm=None) -> str:
-        super().__init__(name, context, llm)
-
->>>>>>> e50ede50
+
     def process_msg(self, prompt: Union[str, List[Dict], Message, List[Message]], system_msg: str = None):
         default_system_msg = system_msg or self.DEFAULT_SYSTEM_MSG
         # 全部转成list
@@ -69,23 +45,23 @@
                     messages.append(p.to_dict())
                 elif isinstance(p.content, dict) and "code" in p.content:
                     messages.append(p.content["code"])
-        
+
         # 添加默认的提示词
         if (
-                default_system_msg not in messages[0]["content"]
-                and messages[0]["role"] != "system"
+            default_system_msg not in messages[0]["content"]
+            and messages[0]["role"] != "system"
         ):
             messages.insert(0, {"role": "system", "content": default_system_msg})
         elif (
-                default_system_msg not in messages[0]["content"]
-                and messages[0]["role"] == "system"
+            default_system_msg not in messages[0]["content"]
+            and messages[0]["role"] == "system"
         ):
             messages[0] = {
                 "role": "system",
                 "content": messages[0]["content"] + default_system_msg,
             }
         return messages
-    
+
     async def run(
             self, context: List[Message], plan: Plan = None, code_steps: str = ""
     ) -> str:
@@ -103,27 +79,18 @@
 
 class WriteCodeByGenerate(BaseWriteAnalysisCode):
     """Write code fully by generation"""
-    
+
     def __init__(self, name: str = "", context=None, llm=None) -> str:
         super().__init__(name, context, llm)
-    
+
     async def run(
-<<<<<<< HEAD
-            self,
-            context: [List[Message]],
-            plan: Plan = None,
-            code_steps: str = "",
-            system_msg: str = None,
-            **kwargs,
-=======
         self,
         context: [List[Message]],
         plan: Plan = None,
         system_msg: str = None,
         **kwargs,
->>>>>>> e50ede50
     ) -> str:
-        context.append(Message(content=self.REUSE_CODE_INSTRUCTION, role="user"))
+        # context.append(Message(content=self.REUSE_CODE_INSTRUCTION, role="user"))
         prompt = self.process_msg(context, system_msg)
         code_content = await self.llm.aask_code(prompt, **kwargs)
         return code_content["code"]
@@ -131,15 +98,15 @@
 
 class WriteCodeWithTools(BaseWriteAnalysisCode):
     """Write code with help of local available tools. Choose tools first, then generate code to use the tools"""
-    
+
     def __init__(self, name: str = "", context=None, llm=None, schema_path=None):
         super().__init__(name, context, llm)
         self.schema_path = schema_path
         self.available_tools = {}
-        
+
         if self.schema_path is not None:
             self._load_tools(schema_path)
-    
+
     def _load_tools(self, schema_path):
         """Load tools from yaml file"""
         yml_files = schema_path.glob("*.yml")
@@ -147,7 +114,7 @@
             module = yml_file.stem
             with open(yml_file, "r", encoding="utf-8") as f:
                 self.available_tools[module] = yaml.safe_load(f)
-    
+
     def _parse_recommend_tools(self, module: str, recommend_tools: list) -> dict:
         """
         Parses and validates a list of recommended tools, and retrieves their schema from registry.
@@ -164,15 +131,15 @@
         for tool in recommend_tools:
             if tool in available_tools:
                 valid_tools.append(tool)
-        
+
         tool_catalog = {tool: self.available_tools[module][tool] for tool in valid_tools}
         return tool_catalog
-    
+
     async def _tool_recommendation(
-            self,
-            task: str,
-            code_steps: str,
-            available_tools: dict,
+        self,
+        task: str,
+        code_steps: str,
+        available_tools: dict,
     ) -> list:
         """
         Recommend tools for the specified task.
@@ -194,52 +161,26 @@
         rsp = await self.llm.aask_code(prompt, **tool_config)
         recommend_tools = rsp["recommend_tools"]
         return recommend_tools
-    
+
     async def run(
-<<<<<<< HEAD
-            self,
-            context: List[Message],
-            plan: Plan = None,
-            code_steps: str = "",
-            column_info: str = "",
-            **kwargs,
+        self,
+        context: List[Message],
+        plan: Plan = None,
+        column_info: str = "",
+        **kwargs,
     ) -> Tuple[List[Message], str]:
         task_type = plan.current_task.task_type
         available_tools = self.available_tools.get(task_type, {})
-=======
-        self,
-        context: List[Message],
-        plan: Plan = None,
-        data_desc: str = "",
-    ) -> str:
-        task_type = plan.current_task.task_type
-        task = plan.current_task.instruction
+        special_prompt = ML_SPECIFIC_PROMPT.get(task_type, "")
         code_steps = plan.current_task.code_steps
-        available_tools = registry.get_all_schema_by_module(task_type)
-        available_tools = [
-            {k: tool[k] for k in ["name", "description"] if k in tool}
-            for tool in available_tools
-        ]
-        code_steps = "\n".join(
-            [f"Step {step.strip()}" for step in code_steps.split("\n")]
-        )
-
-        recommend_tools = await self._tool_recommendation(
-            task, code_steps, available_tools
-        )
-        recommend_tools, tool_catalog = self._parse_recommend_tools(task_type, recommend_tools)
-        logger.info(f"Recommended tools for every steps: {recommend_tools}")
-
->>>>>>> e50ede50
-        special_prompt = ML_SPECIFIC_PROMPT.get(task_type, "")
-        
+
         finished_tasks = plan.get_finished_tasks()
         code_context = [remove_comments(task.code) for task in finished_tasks]
         code_context = "\n\n".join(code_context)
-        
+
         if len(available_tools) > 0:
             available_tools = {k: v["description"] for k, v in available_tools.items()}
-            
+
             recommend_tools = await self._tool_recommendation(
                 plan.current_task.instruction,
                 code_steps,
@@ -247,9 +188,9 @@
             )
             tool_catalog = self._parse_recommend_tools(task_type, recommend_tools)
             logger.info(f"Recommended tools: \n{recommend_tools}")
-            
+
             module_name = ML_MODULE_MAP[task_type]
-            
+
             prompt = TOOL_USAGE_PROMPT.format(
                 user_requirement=plan.goal,
                 history_code=code_context,
@@ -260,8 +201,8 @@
                 module_name=module_name,
                 tool_catalog=tool_catalog,
             )
-        
-        
+
+
         else:
             prompt = GENERATE_CODE_PROMPT.format(
                 user_requirement=plan.goal,
@@ -271,7 +212,7 @@
                 special_prompt=special_prompt,
                 code_steps=code_steps,
             )
-        
+
         tool_config = create_func_config(CODE_GENERATOR_WITH_TOOLS)
         rsp = await self.llm.aask_code(prompt, **tool_config)
         context = [Message(content=prompt, role="user")]
