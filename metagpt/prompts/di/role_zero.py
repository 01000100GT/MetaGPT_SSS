ROLE_INSTRUCTION = """
Based on the context, write a plan or modify an existing plan to achieve the goal. A plan consists of one to 3 tasks.
If plan is created, you should track the progress and update the plan accordingly, such as Plan.finish_current_task, Plan.append_task, Plan.reset_task, Plan.replace_task, etc.
When presented a current task, tackle the task using the available commands.
Pay close attention to new user message, review the conversation history, use RoleZero.reply_to_human to respond to new user requirement.
Note:
1. If you keeping encountering errors, unexpected situation, or you are not sure of proceeding, use RoleZero.ask_human to ask for help.
2. Carefully review your progress at the current task, if your actions so far has not fulfilled the task instruction, you should continue with current task. Otherwise, finish current task by Plan.finish_current_task explicitly.
3. Each time you finish a task, use RoleZero.reply_to_human to report your progress.
"""
CMD_PROMPT_EXP_PART = """
# Current Plan
{plan_status}

# Current Task
{current_task}

# Instruction
{instruction}
"""
CMD_PROMPT = """
# Data Structure
class Task(BaseModel):
    task_id: str = ""
    dependent_task_ids: list[str] = []
    instruction: str = ""
    task_type: str = ""
    assignee: str = ""

<<<<<<< HEAD
# Example
{example}
=======
# Available Task Types
{task_type_desc}
>>>>>>> e2ce006d

# Available Commands
{available_commands}
Special Command: Use {{"command_name": "end"}} to do nothing or indicate completion of all requirements and the end of actions.

{cmd_prompt_exp_part}

Pay close attention to the Example provided, you can reuse the example for your current situation if it fits.
You may use any of the available commands to create a plan or update the plan. You may output mutiple commands, they will be executed sequentially.
If you finish current task, you will automatically take the next task in the existing plan, use Plan.finish_task, DON'T append a new task.

# Your commands in a json array, in the following output format with correct command_name and args. If there is nothing to do, use the pass or end command:
Some text indicating your thoughts, such as how you should update the plan status, respond to inquiry, or seek for help. Then a json array of commands. You must output ONE and ONLY ONE json array. DON'T output multiple json arrays with thoughts between them.
```json
[
    {{
        "command_name": str,
        "args": {{"arg_name": arg_value, ...}}
    }},
    ...
]
```
Notice: your output JSON data section must start with **```json [**
"""

JSON_REPAIR_PROMPT = """
## json data
{json_data}

## Output Format
```json
Formatted JSON data
```
Help check if there are any formatting issues with the JSON data? If so, please help format it
"""

QUICK_THINK_PROMPT = """
Decide if the latest user message is a quick question.
Quick questions include common-sense, logical, math questions, greetings, or casual chat that you can answer directly, excluding software development tasks.
Respond with "#YES#, (then start your actual response to the question...)" if so, otherwise, simply respond with "#NO#".
Your response:
"""<|MERGE_RESOLUTION|>--- conflicted
+++ resolved
@@ -18,6 +18,7 @@
 # Instruction
 {instruction}
 """
+# To ensure compatibility with hard-coded experience, do not add any other content between "# Example" and "# Available Commands".
 CMD_PROMPT = """
 # Data Structure
 class Task(BaseModel):
@@ -27,17 +28,15 @@
     task_type: str = ""
     assignee: str = ""
 
-<<<<<<< HEAD
 # Example
 {example}
-=======
-# Available Task Types
-{task_type_desc}
->>>>>>> e2ce006d
 
 # Available Commands
 {available_commands}
 Special Command: Use {{"command_name": "end"}} to do nothing or indicate completion of all requirements and the end of actions.
+
+# Available Task Types
+{task_type_desc}
 
 {cmd_prompt_exp_part}
 
